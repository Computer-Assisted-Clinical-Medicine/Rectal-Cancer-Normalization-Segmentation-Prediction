"""Analyze the results of the experiment"""

# %% [markdown]

# # Analyze results
# ## Import and load data

# %%

# pylint: disable=too-many-lines

import os
from pathlib import Path

import matplotlib.pyplot as plt
import numpy as np
import pandas as pd
import seaborn as sns
import SimpleITK as sitk
import yaml
from IPython.display import display
from matplotlib.transforms import Bbox
from scipy.stats import ttest_ind
from sklearn.cluster import DBSCAN, KMeans
from tqdm.auto import tqdm

from plot_utils import create_axes, display_dataframe, display_markdown, save_pub
from SegClassRegBasis import normalization
from utils import gather_all_results

experiment_dir = Path(os.environ["experiment_dir"]) / "Normalization_Experiment"

# load data
data_dir = Path(os.environ["data_dir"])

with open(experiment_dir / "dataset.yaml", encoding="utf8") as f:
    orig_dataset = yaml.load(f, Loader=yaml.Loader)


results, acquisition_params = gather_all_results()

results_seg = results[results.task == "segmentation"].copy()
results_seg["do_batch_normalization"] = results_seg["do_batch_normalization"].astype(bool)

results_class = results[results.task == "classification"].copy()

results_reg = results[results.task == "regression"].copy()

# %%

# See which locations are finished

print("Finished Segmentation")
n_finished_seg = pd.DataFrame(
    index=results_seg.normalization.cat.categories, columns=["BN", "nBN", "total"]
)
n_finished_seg.BN = (
    results_seg.query("do_batch_normalization")
    .groupby("normalization")
    .train_location.unique()
    .apply(len)
)
n_finished_seg.nBN = (
    results_seg.query("not do_batch_normalization")
    .groupby("normalization")
    .train_location.unique()
    .apply(len)
)
n_finished_seg.total = n_finished_seg.BN + n_finished_seg.nBN
display(n_finished_seg.sort_values("total", ascending=False))

print("Finished Classification")
n_finished_class = pd.DataFrame(
    index=results_class.normalization.cat.categories, columns=["2D", "3D", "total"]
)
n_finished_class["2D"] = (
    results_class.query("dimensions == 2")
    .groupby("normalization")
    .train_location.unique()
    .apply(len)
)
n_finished_class["3D"] = (
    results_class.query("dimensions == 3")
    .groupby("normalization")
    .train_location.unique()
    .apply(len)
)
n_finished_class.total = n_finished_class["2D"] + n_finished_class["3D"]
display(n_finished_class.sort_values("total", ascending=False))

# %% [markdown]

# ## Analyze the data

# The data has multiple variable components, they are:
# - Training location
# - external (if they are from the center that was trained on)
# - postprocessed (only the biggest structure was kept)
# - version (best or final, best should usually be used)
# - before therapy (the ones afterwards are harder)
# - network (the network that was used)
# - normalization (used for training and testing)

# %%

g = sns.catplot(
    data=results_seg.query(
        "version == 'best' & before_therapy & postprocessed & name != 'combined_models'"
    ),
    x="Dice",
    y="train_location",
    hue="normalization",
    col="external",
    row="do_batch_normalization",
    kind="box",
    legend=True,
    legend_out=True,
)
g.fig.suptitle(
    "Overall Performance (version = best | before_therapy = True | postprocessed = True)"
)
g.fig.subplots_adjust(top=0.87)
plt.show()
plt.close()

g = sns.catplot(
    data=results_seg[results_seg.normalization.str.startswith("GAN_")].query(
        "version == 'best' & before_therapy & postprocessed & not do_batch_normalization"
    ),
    x="Dice",
    y="train_location",
    hue="normalization",
    hue_order=[n for n in results_seg.normalization.cat.categories if n.startswith("GAN_")],
    col="external",
    row="do_batch_normalization",
    kind="box",
    legend=True,
    legend_out=True,
)
g.fig.suptitle(
    "Overall Performance for GANs (version = best | before_therapy = True"
    + " | postprocessed = True | do_batch_normalization = False)"
)
g.fig.subplots_adjust(top=0.87)
plt.show()
plt.close()

g = sns.catplot(
    data=results_seg.query(
        "version == 'best' & before_therapy & postprocessed & not do_batch_normalization"
    ),
    x="Dice",
    y="normalization",
    hue="train_location",
    col="external",
    row="do_batch_normalization",
    kind="box",
    legend=True,
    legend_out=True,
)
g.fig.suptitle(
    "Overall Performance (version = best | before_therapy = True"
    + " | postprocessed = True | do_batch_normalization = False)"
)
g.fig.subplots_adjust(top=0.87)
plt.show()
plt.close()

res_not_all = results_seg.query(
    "before_therapy & postprocessed & name != 'combined_models' & train_location != 'all'"
)
if res_not_all.size > 0:
    g = sns.catplot(
        data=res_not_all,
        x="Dice",
        y="normalization",
        hue="do_batch_normalization",
        col="external",
        kind="box",
        legend=True,
        legend_out=True,
    )
    g.fig.suptitle(
        "Performance on all training locations (except all) "
        + "(version = best | before_therapy = True | postprocessed = True)"
    )
    g.fig.subplots_adjust(top=0.87)
    plt.show()
    plt.close()

res_all = results_seg.query(
    "before_therapy & postprocessed & name != 'combined_models' & train_location == 'all'"
)
if res_all.size > 0:
    g = sns.catplot(
        data=res_all,
        x="Dice",
        y="normalization",
        hue="do_batch_normalization",
        col="version",
        kind="box",
        legend=True,
        legend_out=True,
    )
    g.fig.suptitle(
        "Performance on all training locations (before_therapy = True | postprocessed = True)"
    )
    g.fig.subplots_adjust(top=0.87)
    plt.show()
    plt.close()

res_single_center = results_seg.query(
    "before_therapy & postprocessed & name != 'combined_models'"
)
res_single_center = res_single_center[
    res_single_center.train_location.apply(
        lambda x: x in ["Frankfurt", "Regensburg", "Mannheim"]
    )
]
if res_single_center.size > 0:
    g = sns.catplot(
        data=res_single_center,
        x="Dice",
        y="normalization",
        hue="do_batch_normalization",
        col="external",
        kind="box",
        legend=True,
        legend_out=True,
    )
    g.fig.suptitle(
        "Performance on the single centers (version = best | before_therapy = True | postprocessed = True)"
    )
    g.fig.subplots_adjust(top=0.87)
    plt.show()
    plt.close()

res_except_one = results_seg.query(
    "before_therapy & postprocessed & name != 'combined_models'"
)
res_except_one = res_except_one[
    res_except_one.train_location.apply(
        lambda x: x in ["Not-Frankfurt", "Not-Regensburg", "Not-Mannheim"]
    )
]
if res_except_one.size > 0:
    g = sns.catplot(
        data=res_except_one,
        x="Dice",
        y="normalization",
        hue="do_batch_normalization",
        col="external",
        kind="box",
        legend=True,
        legend_out=True,
    )
    g.fig.suptitle(
        "Performance on the centers except one (version = best | before_therapy = True | postprocessed = True)"
    )
    g.fig.subplots_adjust(top=0.87)
    plt.show()
    plt.close()

display_markdown("Performance when trained on all training locations.")
<<<<<<< HEAD
res_grouped_all = results.query(
=======
res_grouped = results_seg.query(
>>>>>>> 7aefe71d
    "version == 'best' & before_therapy & postprocessed & network == 'UNet2D'"
    + " & name != 'combined_models' & train_location == 'all'"
).groupby(["normalization", "do_batch_normalization"])

mean_median_df = pd.DataFrame(res_grouped_all.Dice.mean()).rename(
    columns={"Dice": "Dice mean"}
)
mean_median_df["Dice median"] = res_grouped_all.Dice.median()
display_dataframe(mean_median_df)

display_markdown("All training locations except all.")
<<<<<<< HEAD
res_grouped_not_all = results.query(
=======
res_grouped = results_seg.query(
>>>>>>> 7aefe71d
    "version == 'best' & before_therapy & postprocessed & network == 'UNet2D'"
    + " & name != 'combined_models' & train_location != 'all'"
).groupby(["normalization", "do_batch_normalization", "external"])

res_summary = pd.DataFrame()
res_summary["Dice all mean"] = res_grouped_all.Dice.mean()
res_summary["Dice all med."] = res_grouped_all.Dice.median()
res_summary["Dice int. mean"] = res_grouped_not_all.Dice.mean().xs(False, level=-1)
res_summary["Dice int. med."] = res_grouped_not_all.Dice.median().xs(False, level=-1)
res_summary["Dice ext. mean"] = res_grouped_not_all.Dice.mean().xs(True, level=-1)
res_summary["Dice ext. med."] = res_grouped_not_all.Dice.median().xs(True, level=-1)
res_summary["Dice diff mean"] = (
    res_summary["Dice int. mean"] - res_summary["Dice ext. mean"]
)
res_summary["Dice diff med."] = (
    res_summary["Dice int. med."] - res_summary["Dice ext. med."]
)
res_summary.index.set_names(["normalization", "do batch norm"], inplace=True)
display_dataframe(res_summary.round(2))
display_dataframe(
    res_summary[
        (res_summary["Dice int. med."] > 0.7) & (res_summary["Dice ext. med."] > 0.5)
    ].round(2)
)

# %%

for train_location, results_loc in results_seg.groupby("train_location"):
    if not results_loc.size:
        continue
    g = sns.catplot(
        data=results_loc.query("version == 'best' & before_therapy"),
        x="Dice",
        y="normalization",
        col="postprocessed",
        hue="external",
        kind="box",
        legend=True,
        legend_out=True,
    )
    g.fig.suptitle(f"Location = {train_location} (version = best | before_therapy = True)")
    g.fig.subplots_adjust(top=0.88)
    plt.show()
    plt.close()

    g = sns.catplot(
        data=results_loc.query("version == 'best' & external"),
        x="Dice",
        y="normalization",
        col="postprocessed",
        hue="before_therapy",
        kind="box",
        legend=True,
        legend_out=True,
    )
    g.fig.suptitle(f"Location = {train_location} (version = best | external = True)")
    g.fig.subplots_adjust(top=0.88)
    plt.show()
    plt.close()

    if train_location != "all":
        g = sns.catplot(
            data=results_loc.query("version == 'best' & external & postprocessed"),
            x="Dice",
            y="normalization",
            col="before_therapy",
            hue="from_study",
            kind="box",
            legend=True,
            legend_out=True,
        )
        g.fig.suptitle(
            f"Location = {train_location} (version = best | external = True | postprocessed = True)"
        )
        g.fig.subplots_adjust(top=0.88)
        plt.show()
        plt.close()

    data_not_ext = results_loc.query("version == 'best' & not external & postprocessed")

    if (
        data_not_ext.from_study.unique().size > 1
        and data_not_ext.before_therapy.unique() > 1
    ):
        g = sns.catplot(
            data=data_not_ext,
            x="Dice",
            y="normalization",
            col="before_therapy",
            hue="from_study",
            kind="box",
            legend=True,
            legend_out=True,
        )
        g.fig.suptitle(
            f"Location = {train_location} (version = best | external = False | postprocessed = True)"
        )
        g.fig.subplots_adjust(top=0.88)
        plt.show()
        plt.close()

    if train_location != "all":
        g = sns.catplot(
            data=results_loc.query("version == 'best' & postprocessed & before_therapy"),
            x="Dice",
            y="normalization",
            col="external",
            hue="fold",
            kind="box",
            legend=True,
            legend_out=True,
        )
        g.fig.suptitle(f"Location = {train_location} (version = best | external = True)")
        g.fig.subplots_adjust(top=0.88)
        plt.show()
        plt.close()

        g = sns.catplot(
            data=results_loc.query("version == 'best' & postprocessed & before_therapy"),
            x="Dice",
            y="fold",
            col="external",
            hue="normalization",
            kind="box",
            legend=True,
            legend_out=True,
        )
        g.fig.suptitle(f"Location = {train_location} (version = best | external = True)")
        g.fig.subplots_adjust(top=0.88)
        plt.show()
        plt.close()

# %%

images_dice = pd.DataFrame(index=results_seg["File Number"].unique())
images_dice["minimum"] = results_seg.groupby("File Number").Dice.min()
images_dice["mean"] = results_seg.groupby("File Number").Dice.mean()
images_dice["median"] = results_seg.groupby("File Number").Dice.median()
images_dice["maximum"] = results_seg.groupby("File Number").Dice.max()

display_markdown("## Bad images\n### Mean")
display_dataframe(images_dice.sort_values("mean").iloc[:20])

display_markdown("### Median")
display_dataframe(images_dice.sort_values("median").iloc[:20])

display_markdown("### Maximum")
display_dataframe(images_dice.sort_values("maximum").iloc[:20])

# %%

display_markdown("## Analyze the different centers")

# remove Regensburg UK, there is just one value
to_drop = acquisition_params.index[acquisition_params.location == "Regensburg-UK"]

g = sns.displot(
    data=acquisition_params.drop(to_drop),
    hue="model_name",
    y="location",
    multiple="stack",
    edgecolor="grey",
    linewidth=1.5,
)
plt.show()
plt.close()

g = sns.displot(
    data=acquisition_params.drop(to_drop),
    hue="location",
    x="slice_thickness",
    binrange=(0.5, 6.5),
    binwidth=1,
    multiple="stack",
)
plt.show()
plt.close()

g = sns.displot(
    data=acquisition_params.drop(to_drop),
    hue="location",
    x="repetition_time",
    multiple="layer",
    element="step",
    kde=True,
)
plt.show()
plt.close()

g = sns.displot(
    data=acquisition_params.drop(to_drop),
    hue="location",
    x="echo_time",
    multiple="stack",
    binwidth=10,
    binrange=(75, 135),
)
plt.show()
plt.close()

g = sns.displot(
    data=acquisition_params.drop(to_drop),
    hue="location",
    x="pixel_bandwidth",
    multiple="stack",
    binwidth=50,
)
plt.show()
plt.close()

g = sns.displot(
    data=acquisition_params.drop(to_drop),
    hue="location",
    x="flip_angle",
    multiple="stack",
    binwidth=10,
    binrange=(85, 165),
)
plt.show()
plt.close()

g = sns.displot(
    data=acquisition_params.drop(to_drop),
    hue="location",
    x="field_strength",
    multiple="dodge",
    binwidth=1.5,
    binrange=(0.75, 3.75),
)
g.facet_axis(0, 0).set_xticks([1.5, 3])
plt.show()
plt.close()

g = sns.displot(
    data=acquisition_params.drop(to_drop),
    hue="location",
    x="pixel_spacing",
    multiple="layer",
    binwidth=0.2,
    binrange=(0.1, 1.7),
    element="step",
    kde=True,
)
plt.show()
plt.close()

# %%

display_markdown("## Look for correlation\n### Group by training location")

results_merged = results_seg.merge(
    acquisition_params.drop(columns="location"), on="File Number"
)

for loc in results_seg.train_location.unique():
    g = sns.histplot(
        data=results_merged.query(
            f"train_location == '{loc}' & normalization == 'QUANTILE'"
            + " & before_therapy & location != 'Regensburg-UK'"
        ),
        x="Dice",
        hue="location",
        kde=True,
        multiple="layer",
        element="step",
        stat="percent",
        common_norm=False,
        binwidth=0.05,
    )
    g.set_title(f"Training location = {loc}")

    plt.show()
    plt.close()

display_markdown("### Group by location")

for loc in results_seg.location.unique():
    if loc == "Regensburg-UK":
        continue
    g = sns.histplot(
        data=results_merged.query(
            "normalization == 'QUANTILE'" + f" & before_therapy & location == '{loc}'"
        ),
        x="Dice",
        hue="train_location",
        kde=True,
        multiple="layer",
        element="step",
        stat="percent",
        common_norm=False,
        binwidth=0.05,
    )
    g.set_title(f"location = {loc}")

    plt.show()
    plt.close()

display_markdown("### Try to find correlations")
# %%
for loc in results_seg.train_location.unique():
    for col in acquisition_params.columns:
        data = results_merged.query(
            f"train_location == '{loc}' & normalization == 'QUANTILE'"
            + " & before_therapy & location != 'Regensburg-UK'"
        )
        if not pd.api.types.is_numeric_dtype(results_merged[col].dtype):
            g = sns.histplot(
                data=data,
                x="Dice",
                hue=col,
                kde=True,
                common_norm=False,
                stat="percent",
                multiple="layer",
            )
            g.set_title(f"train_location = {loc} : {col}")
        plt.show()
        plt.close()
# %%
for col in acquisition_params.columns:
    if not pd.api.types.is_numeric_dtype(results_merged[col].dtype):
        continue
    data = results_merged.query("normalization == 'QUANTILE' & before_therapy").copy()

    N_BINS = 10

    g = sns.lmplot(
        data=data,
        y="Dice",
        x=col,
        markers=["."] * len(data.train_location.cat.categories),
        hue="train_location",
        truncate=True,
        col="external",
    )
    g.facet_axis(0, 0).set_title(f"{col}")
    plt.show()
    plt.close()

    fig, axes = plt.subplots(nrows=1, ncols=2, sharex=True, sharey=True, figsize=(8, 4))
    for external, ax in zip([False, True], axes):
        plot_data = data[data.external == external].copy()
        bins = np.linspace(
            start=plot_data[col].min() - 0.01,
            stop=plot_data[col].max() + 0.01,
            num=N_BINS + 1,
        )
        bin_num = pd.Series(
            np.digitize(plot_data[col], bins),
            index=plot_data.index,
            name="bin_num",
        )
        plot_data[col + "_bin"] = bin_num
        bin_centers = bins[:-1] + (bins[1] - bins[0]) / 2
        plot_data[col + "_bin_center"] = bin_centers[plot_data[col + "_bin"] - 1]

        groups = plot_data.Dice.groupby([plot_data.train_location, bin_num])
        means = groups.mean()
        stds = groups.std()

        for loc in plot_data.train_location.unique():
            ax.errorbar(
                x=bin_centers[means.loc[loc].index - 1],
                y=means.loc[loc],
                yerr=stds.loc[loc],
                label=loc,
                capsize=5,
                capthick=2,
            )
        ax.set_title(f"external = {external}")
        ax.set_xlabel(f"{col}")

    axes[1].legend()
    axes[0].set_ylabel("Dice")
    fig.tight_layout()

    plt.show()
    plt.close()

# %%
for col in acquisition_params.columns:
    if not pd.api.types.is_numeric_dtype(results_merged[col].dtype):
        continue
    data = results_merged.query("before_therapy & normalization != 'combined'").copy()

    g = sns.lmplot(
        data=data,
        y="Dice",
        x=col,
        markers=["."] * data.normalization.nunique(),
        hue="normalization",
        truncate=True,
        col="external",
    )
    plt.show()
    plt.close()

    bins = np.linspace(
        start=data[col].min() - 0.01,
        stop=data[col].max() + 0.01,
        num=21,
    )
    bin_num = pd.Series(
        np.digitize(data[col], bins),
        index=data.index,
        name="bin_num",
    )
    data[col + "_bin"] = bin_num
    bin_centers = bins[:-1] + (bins[1] - bins[0]) / 2
    data[col + "_bin_center"] = bin_centers[data[col + "_bin"] - 1]

    groups = data.Dice.groupby([data.normalization, bin_num])
    means = groups.mean()
    stds = groups.std()

    plt.figure(figsize=(8, 6))
    for loc in np.sort(data.normalization.unique()):
        plt.errorbar(
            x=bin_centers[means.loc[loc].index - 1],
            y=means.loc[loc],
            yerr=stds.loc[loc],
            label=loc,
            capsize=5,
            capthick=2,
        )
    plt.legend()
    plt.show()
    plt.close()

    for df in [means, stds]:
        df = df.reset_index()
        df[col] = bin_centers[df.bin_num - 1]

    g = sns.lineplot(
        data=data,
        x=col + "_bin_center",
        y="Dice",
        hue="normalization",
        markers=True,
        err_style="bars",
    )
    g.set_xlabel(col)
    for line in g.lines:
        line.set_alpha(0)
        line.set_marker("o")
    plt.show()
    plt.close()

# %%

display_markdown("## Publication figures")

new_names = {
    "GAN_DISCRIMINATORS": "GAN",
    "GAN_DISCRIMINATORS_3_64_0.50": "GAN_3_64",
    "GAN_DISCRIMINATORS_3_64_0.50_BetterConv": "GAN_3_64_BC",
    "GAN_DISCRIMINATORS_3_64_0.50_BetterConv_0.00001": "GAN_3_64_BC_lr",
    "GAN_DISCRIMINATORS_3_64_0.50_BetterConv_0.00001_all_image": "GAN_3_64_BC_lr_img",
    "QUANTILE": "Perc",
    "HM_QUANTILE": "Perc-HM",
    "MEAN_STD": "M-Std",
    "HISTOGRAM_MATCHING": "HM",
    "UNet2D": "UNet",
    "DeepLabv3plus2D": "DeepLabV3+",
    "Frankfurt": "Center 1",
    "Regensburg": "Center 2",
    "Mannheim-not-from-study": "Center 3",
    "Mannheim": "Center 4",
    "Wuerzburg": "Center 5",
    "Regensburg-UK": "Center 6",
}
norm_order = ["GAN", "GAN_tog", "Perc", "Perc-HM", "HM", "M-Std"]

TITLE = "Performance when training on a single center"
display_markdown(TITLE)
data = results_seg.query(
    "before_therapy & postprocessed & name != 'combined_models'"
).replace(new_names)
data.loc[data.train_location == "all", "external"] = "test"

g = sns.catplot(
    data=data,
    y="Dice",
    x="normalization",
    order=norm_order,
    col="external",
    hue="version",
    kind="box",
    legend=True,
    legend_out=True,
    height=4,
    aspect=0.7,
)
titles = [
    "A",
    "B",
    "C",
]
for ax, tlt in zip(g.axes[0], titles):
    ax.set_title(tlt)
    ax.tick_params(axis="x", rotation=90)
save_pub("performance_ABC")

g = sns.catplot(
    data=data.replace(new_names),
    y="Dice",
    x="normalization",
    order=norm_order,
    col="external",
    hue="version",
    kind="box",
    legend=True,
    legend_out=True,
    height=4,
    aspect=0.7,
)
titles = [
    "all",
    "internal",
    "external",
]
for ax, tlt in zip(g.axes[0], titles):
    ax.set_title(tlt)
    ax.tick_params(axis="x", rotation=90)
save_pub("performance_names")

for name_df, name in zip(data.external.unique(), titles):
    if name_df == "test":
        query = f"external == '{name_df}'"
    else:
        query = f"external == {name_df}"
    g = sns.catplot(
        data=data.query(query).replace(new_names),
        y="Dice",
        x="normalization",
        order=norm_order,
        row="external",
        hue="version",
        kind="box",
        legend=True,
        legend_out=True,
        height=5,
        aspect=0.8,
    )
    g.axes[0, 0].set_title(name)
    save_pub(f"performance_names_{name}")

fig, axes = plt.subplots(nrows=1, ncols=2, sharex=False, sharey=True, figsize=(8, 4))

sns.histplot(
    data=acquisition_params.replace(new_names),
    hue="location",
    x="pixel_spacing",
    multiple="stack",
    binwidth=0.2,
    binrange=(0, 1.8),
    hue_order=[f"Center {i}" for i in range(1, 7)],
    ax=axes[0],
)
axes[0].set_xlabel("in-plane resolution (mm)")

sns.histplot(
    data=acquisition_params.replace(new_names),
    hue="location",
    x="echo_time",
    multiple="stack",
    binwidth=10,
    binrange=(75, 135),
    hue_order=[f"Center {i}" for i in range(1, 7)],
    ax=axes[1],
    legend=False,
)
axes[1].set_xlabel("echo time (ms)")

titles = [
    "A",
    "B",
]
for ax, tlt in zip(axes, titles):
    ax.set_title(tlt)

save_pub("params", bbox_inches="tight")

grouped_data = (
    results_seg.query(
        "version == 'best' & before_therapy & postprocessed"
        + " & name != 'combined_models'"
    )
    .replace(new_names)
    .groupby(["normalization"])
)
data = pd.DataFrame(grouped_data.Dice.mean()).drop("Dice", axis="columns")
for group, group_data in grouped_data:
    mean_all = group_data[group_data.train_location == "all"].Dice.mean()
    data.loc[group, "all"] = mean_all
    mean_internal = group_data[
        (group_data.train_location != "all") & (~group_data.external)
    ].Dice.mean()
    data.loc[group, "internal"] = mean_internal
    mean_external = group_data[
        (group_data.train_location != "all") & group_data.external
    ].Dice.mean()
    data.loc[group, "external"] = mean_external
display_markdown("Models trained on one center.")
display_dataframe(data.round(2))

# %%
# make a nice description of the hm methods
images = orig_dataset["1001_1_l0_d0"]["images"]
images_sitk = [sitk.ReadImage(str(data_dir / img)) for img in images]
norm_dir_hist = (
    experiment_dir / "Normalization_all" / "data_preprocessed" / "HISTOGRAM_MATCHING"
)
norm_files = [norm_dir_hist / f"normalization_mod{i}.yaml" for i in range(3)]
norms = [normalization.HistogramMatching.from_file(f) for f in norm_files]
images_normed = [n.normalize(img) for img, n in zip(images_sitk, norms)]

axes = create_axes()

for i, (n, lbl, img, img_norm, ax_line) in enumerate(
    zip(norms, ["T2w", "b800", "ADC"], images_sitk, images_normed, axes)
):
    ax_line[0].plot(n.quantiles * 100, n.standard_scale, label=f"{lbl} - std.")
    ax_line[0].plot(n.quantiles * 100, n.get_landmarks(img)[0], label=f"{lbl} - img.")
    ax_line[0].set_ylabel("Intensity")
    ax_line[0].set_xlim((0, 100))
    ax_line[0].set_xticks(norms[0].quantiles * 100)
    ax_line[0].legend()
    if i == 2:
        ax_line[0].set_xlabel("Percentile")
    else:
        ax_line[0].axes.xaxis.set_ticklabels([])
        ax_line[0].axes.set_xlabel(None)
    if i == 0:
        ax_line[0].set_title("Landmarks")

    img_np = sitk.GetArrayFromImage(img)
    img_np = 2 * img_np / img_np.max() - 1
    img_flat = img_np.reshape(-1)
    img_norm_np = sitk.GetArrayFromImage(img_norm)
    image_norm_flat = img_norm_np.reshape(-1)
    dataframe = pd.DataFrame(
        {
            "Intensity": np.concatenate((img_flat, image_norm_flat)),
            "image": ["ori. img."] * len(img_flat) + ["norm. img."] * len(image_norm_flat),
        },
    )
    sns.histplot(
        data=dataframe,
        x="Intensity",
        hue="image",
        bins=20,
        stat="proportion",
        ax=ax_line[1],
        legend=i == 0,
    )
    if i == 0:
        ax_line[1].set_title("Histogram")
    if i != 2:
        ax_line[1].axes.set_xlabel(None)
    ax_line[1].set_xlim((-1, 1))

    ax_line[2].imshow(
        img_np[img_np.shape[0] // 2], interpolation="nearest", cmap="gray", vmin=-1, vmax=1
    )
    ax_line[2].axis("off")
    if i == 0:
        ax_line[2].set_title("Original Image")

    ax_line[3].imshow(
        img_norm_np[img_norm_np.shape[0] // 2],
        interpolation="nearest",
        cmap="gray",
        vmin=-1,
        vmax=1,
    )
    ax_line[3].axis("off")
    if i == 0:
        ax_line[3].set_title("Normalized Image")

# (x_min, y_min, x_max, y_max)
save_pub("hm", bbox_inches=Bbox.from_extents(-0.8, 1.9, 10.5, 8.3))

# %%
# make a nice description of the mean-std method
images = orig_dataset["1001_1_l0_d0"]["images"]
images_sitk = [sitk.ReadImage(str(data_dir / img)) for img in images]
norm_dir_hist = experiment_dir / "data_preprocessed" / "MEAN_STD"
norm_files = [norm_dir_hist / f"normalization_mod{i}.yaml" for i in range(3)]
norms = [normalization.MeanSTD.from_file(f) for f in norm_files]
for n in norms:
    n.clip_outliers = False
images_normed = [n.normalize(img) for img, n in zip(images_sitk, norms)]
axes = create_axes()
for i, (n, lbl, img, img_norm, ax_line) in enumerate(
    zip(norms, ["T2w", "b800", "ADC"], images_sitk, images_normed, axes)
):
    img_np = sitk.GetArrayFromImage(img)
    img_flat = img_np.reshape(-1)
    img_norm_np = sitk.GetArrayFromImage(img_norm)
    image_norm_flat = img_norm_np.reshape(-1)
    dataframe = pd.DataFrame(
        {
            "Intensity": np.concatenate((img_flat, image_norm_flat)),
            "image": ["original image"] * len(img_flat)
            + ["normalized image"] * len(image_norm_flat),
        },
    )

    sns.histplot(
        data=dataframe.query("image == 'original image'"),
        x="Intensity",
        hue="image",
        bins=20,
        stat="proportion",
        ax=ax_line[0],
        legend=False,
    )
    if i == 0:
        ax_line[0].set_title("Original Histogram")
    if i != 2:
        ax_line[0].axes.set_xlabel(None)

    MIN_B = -1.6
    MAX_B = 2.5
    BIN_WIDTH = (MAX_B - MIN_B) / 20
    MIN_DISP = MIN_B - BIN_WIDTH / 2
    MAX_DISP = MAX_B + BIN_WIDTH / 2
    sns.histplot(
        data=dataframe.query("image == 'normalized image'"),
        x="Intensity",
        hue="image",
        bins=np.linspace(MIN_DISP, MAX_DISP, 21),
        stat="proportion",
        ax=ax_line[1],
        legend=False,
    )
    if i == 0:
        ax_line[1].set_title("Normalized Histogram")
    ax_line[1].set_xlim((MIN_DISP - BIN_WIDTH, MAX_DISP + BIN_WIDTH))
    if i != 2:
        ax_line[1].axes.set_xlabel(None)
    ax_line[1].set_ylim(ax_line[0].get_ylim())

    ax_line[2].imshow(
        img_np[img_np.shape[0] // 2],
        interpolation="nearest",
        cmap="gray",
        vmin=img_np.min(),
        vmax=img_np.max(),
    )
    ax_line[2].axis("off")
    if i == 0:
        ax_line[2].set_title("Original Image")

    ax_line[3].imshow(
        img_norm_np[img_norm_np.shape[0] // 2],
        interpolation="nearest",
        cmap="gray",
        vmin=img_norm_np.min(),
        vmax=img_norm_np.max(),
    )
    ax_line[3].axis("off")
    if i == 0:
        ax_line[3].set_title("Normalized Image")

save_pub("mean-std", bbox_inches=Bbox.from_extents(-0.8, 1.9, 10.5, 8.3))

# %%
# make a nice description of the perc method
images = orig_dataset["1001_1_l0_d0"]["images"]
images_sitk = [sitk.ReadImage(str(data_dir / img)) for img in images]
norm_dir_hist = experiment_dir / "data_preprocessed" / "QUANTILE"
norm_files = [norm_dir_hist / f"normalization_mod{i}.yaml" for i in range(3)]
norms = [normalization.Quantile.from_file(f) for f in norm_files]
images_normed = [n.normalize(img) for img, n in zip(images_sitk, norms)]
axes = create_axes()
for i, (n, lbl, img, img_norm, ax_line) in enumerate(
    zip(norms, ["T2w", "b800", "ADC"], images_sitk, images_normed, axes)
):
    img_np = sitk.GetArrayFromImage(img)
    img_flat = img_np.reshape(-1)
    img_norm_np = sitk.GetArrayFromImage(img_norm)
    image_norm_flat = img_norm_np.reshape(-1)
    dataframe = pd.DataFrame(
        {
            "Intensity": np.concatenate((img_flat, image_norm_flat)),
            "image": ["original image"] * len(img_flat)
            + ["normalized image"] * len(image_norm_flat),
        },
    )

    sns.histplot(
        data=dataframe.query("image == 'original image'"),
        x="Intensity",
        hue="image",
        bins=20,
        stat="proportion",
        ax=ax_line[0],
        legend=False,
    )
    if i == 0:
        ax_line[0].set_title("Original Histogram")
    if i != 2:
        ax_line[0].axes.set_xlabel(None)

    sns.histplot(
        data=dataframe.query("image == 'normalized image'"),
        x="Intensity",
        hue="image",
        bins=np.linspace(-1.05, 1.05, 21),
        stat="proportion",
        ax=ax_line[1],
        legend=False,
    )
    if i == 0:
        ax_line[1].set_title("Normalized Histogram")
    if i != 2:
        ax_line[1].axes.xaxis.set_ticklabels([])
        ax_line[1].axes.set_xlabel(None)
    ax_line[1].set_xlim((-1.15, 1.15))
    # remove y-axis
    ax_line[1].set_ylim(ax_line[0].get_ylim())
    if i != 2:
        ax_line[1].axes.set_xlabel(None)

    ax_line[2].imshow(
        img_np[img_np.shape[0] // 2],
        interpolation="nearest",
        cmap="gray",
        vmin=img_np.min(),
        vmax=img_np.max(),
    )
    ax_line[2].axis("off")
    if i == 0:
        ax_line[2].set_title("Original Image")

    ax_line[3].imshow(
        img_norm_np[img_norm_np.shape[0] // 2],
        interpolation="nearest",
        cmap="gray",
        vmin=img_norm_np.min(),
        vmax=img_norm_np.max(),
    )
    ax_line[3].axis("off")
    if i == 0:
        ax_line[3].set_title("Normalized Image")

save_pub("perc", bbox_inches=Bbox.from_extents(-0.8, 1.9, 10.5, 8.3))

# %%
# make a nice description of the perc-hm methods
images = orig_dataset["1001_1_l0_d0"]["images"]
images_sitk = [sitk.ReadImage(str(data_dir / img)) for img in images]
norm_dir_hist = experiment_dir / "Normalization_all" / "data_preprocessed" / "HM_QUANTILE"
norm_files = [norm_dir_hist / f"normalization_mod{i}.yaml" for i in range(3)]
norms = [normalization.HMQuantile.from_file(f) for f in norm_files]
images_normed = [n.normalize(img) for img, n in zip(images_sitk, norms)]
axes = create_axes()
for i, (n, lbl, img, img_norm, ax_line) in enumerate(
    zip(norms, ["T2w", "b800", "ADC"], images_sitk, images_normed, axes)
):
    ax_line[0].plot(n.quantiles * 100, n.standard_scale, label=f"{lbl} - std.")
    quant = normalization.Quantile(lower_q=n.quantiles[0], upper_q=n.quantiles[-1])
    landmarks = n.get_landmarks(quant.normalize(img))[0]
    landmarks = landmarks / landmarks.max()
    ax_line[0].plot(n.quantiles * 100, landmarks, label=f"{lbl} - img.")
    ax_line[0].set_ylabel("Intensity")
    ax_line[0].set_xlim((0, 100))
    ax_line[0].set_xticks(norms[0].quantiles * 100)
    if i == 2:
        ax_line[0].set_xlabel("Percentile")
    else:
        ax_line[0].axes.set_xlabel(None)
    if i == 0:
        ax_line[0].legend()
        ax_line[0].set_title("Landmarks")

    img_np = sitk.GetArrayFromImage(img)
    img_np = 2 * img_np / img_np.max() - 1
    img_flat = img_np.reshape(-1)
    img_norm_np = sitk.GetArrayFromImage(img_norm)
    image_norm_flat = img_norm_np.reshape(-1)
    dataframe = pd.DataFrame(
        {
            "Intensity": np.concatenate((img_flat, image_norm_flat)),
            "image": ["orig. img."] * len(img_flat) + ["norm. img."] * len(image_norm_flat),
        },
    )
    sns.histplot(
        data=dataframe,
        x="Intensity",
        hue="image",
        bins=20,
        stat="proportion",
        ax=ax_line[1],
        legend=i == 0,
    )
    if i == 0:
        ax_line[1].set_title("Histogram")
    ax_line[1].set_xlim((-1, 1))
    if i != 2:
        ax_line[1].axes.set_xlabel(None)

    ax_line[2].imshow(
        img_np[img_np.shape[0] // 2], interpolation="nearest", cmap="gray", vmin=-1, vmax=1
    )
    ax_line[2].axis("off")
    if i == 0:
        ax_line[2].set_title("Original Image")

    ax_line[3].imshow(
        img_norm_np[img_norm_np.shape[0] // 2],
        interpolation="nearest",
        cmap="gray",
        vmin=-1,
        vmax=1,
    )
    ax_line[3].axis("off")
    if i == 0:
        ax_line[3].set_title("Normalized Image")

save_pub("perc-hm", bbox_inches=Bbox.from_extents(-0.8, 1.9, 10.5, 8.3))

# %%
# plot means and std
mean_stds_list = []
modalities = ["T2w", "b800", "ADC"]
for lbl, data in tqdm(orig_dataset.items()):
    image_paths = [data_dir / p for p in data["images"]]
    images = [
        sitk.ReadImage(str(img_path)) for img_path in image_paths if img_path.exists()
    ]
    images_np = [sitk.GetArrayFromImage(img) for img in images]
    mean_stds_list += [
        {
            "Mean": np.mean(img[img > np.quantile(img, 0.01)]),
            "Std": np.std(img[img > np.quantile(img, 0.01)]),
            "Name": lbl,
            "Modality": mod,
        }
        for img, mod in zip(images_np, modalities)
    ]

mean_stds = pd.DataFrame(mean_stds_list)
mean_stds["patientID"] = mean_stds["Name"].str.partition("_")[0]
mean_stds["Location"] = mean_stds["patientID"].apply(lambda s: s[:-3])
mean_stds = mean_stds.replace(
    {
        "1": "Center 1",
        "11": "Center 2",
        "99": "Center 3",
        "13": "Center 4",
        "12": "Center 5",
        "5": "Center 6",
    }
)


# %%
fig, axes = plt.subplots(nrows=2, ncols=3, figsize=(10, 6), sharey=True)
for num, (mod, ax_col) in enumerate(zip(modalities, axes.T)):
    data = mean_stds.query(f"Modality == '{mod}' & Location != 'Center 6'")
    std_max = data["Std"].quantile(0.99)
    data = data.drop(index=data[data.Std > std_max].index)
    sns.histplot(
        data=data,
        x="Mean",
        hue="Location",
        stat="proportion",
        bins=20,
        common_norm=False,
        hue_order=[f"Center {i}" for i in range(1, 6)],
        ax=ax_col[0],
        legend=num == 0,
        element="poly",
    )

    sns.histplot(
        data=data,
        x="Std",
        hue="Location",
        stat="proportion",
        bins=20,
        common_norm=False,
        hue_order=[f"Center {i}" for i in range(1, 6)],
        ax=ax_col[1],
        legend=False,
        element="poly",
    )

    ax_col[0].set_title(mod)

plt.tight_layout()
save_pub("mean-std-stat")

# %%
display_markdown("## Compare networks")

grouped_data = (
    results_seg.query(
        "version == 'best' & before_therapy & postprocessed"
        + " & name != 'combined_models' & train_location == 'all'"
    )
    .replace(new_names)
    .groupby("normalization")
    .Dice
)
data = pd.DataFrame(grouped_data.median())

display_markdown("Models trained on all images.")
display_dataframe(data.round(2))
differences = pd.DataFrame(index=data.index, columns=data.index)

for first, first_data in grouped_data:
    for second, second_data in grouped_data:
        tscore, pvalue = ttest_ind(first_data, second_data)
        differences.loc[first, second] = np.round(pvalue, 3)
display_markdown("P-Values")
display_dataframe(differences.round(2))
display_dataframe(differences < 0.05)

display_markdown("## Compare Normalization")

display_markdown("### all")
grouped_data = (
    results_seg.query(
        "version == 'best' & before_therapy & postprocessed"
        + " & name != 'combined_models' & train_location == 'all' & not external"
    )
    .replace(new_names)
    .groupby("normalization")
    .Dice
)
data = pd.DataFrame(grouped_data.mean())
differences = pd.DataFrame(index=data.index, columns=data.index)
for first, first_data in grouped_data:
    for second, second_data in grouped_data:
        tscore, pvalue = ttest_ind(first_data, second_data)
        differences.loc[first, second] = np.round(pvalue, 3)
display_dataframe(data.round(2))
display_markdown("P-Values")
display_dataframe(differences)
display_dataframe(differences < 0.05)

display_markdown("### internal")
grouped_data = (
    results_seg.query(
        "version == 'best' & before_therapy & postprocessed"
        + " & name != 'combined_models' & train_location != 'all' & not external"
    )
    .replace(new_names)
    .groupby("normalization")
    .Dice
)
data = pd.DataFrame(grouped_data.mean())
differences = pd.DataFrame(index=data.index, columns=data.index)
for first, first_data in grouped_data:
    for second, second_data in grouped_data:
        tscore, pvalue = ttest_ind(first_data, second_data)
        differences.loc[first, second] = np.round(pvalue, 3)
display_dataframe(data.round(2))
display_markdown("P-Values")
display_dataframe(differences)
display_dataframe(differences < 0.05)

display_markdown("### external")
grouped_data = (
    results_seg.query(
        "version == 'best' & before_therapy & postprocessed"
        + " & name != 'combined_models' & train_location != 'all' & external"
    )
    .replace(new_names)
    .groupby("normalization")
    .Dice
)
data = pd.DataFrame(grouped_data.mean())
differences = pd.DataFrame(index=data.index, columns=data.index)
for first, first_data in grouped_data:
    for second, second_data in grouped_data:
        tscore, pvalue = ttest_ind(first_data, second_data)
        differences.loc[first, second] = np.round(pvalue, 5)
display_dataframe(data.round(2))
display_markdown("P-Values")
display_dataframe(differences)
display_dataframe(differences < 0.05)
display_dataframe(differences < 0.01)

# %%

display_markdown("# Cluster images")

to_cluster = acquisition_params.drop(["model_name", "location"], axis="columns")
means = to_cluster.apply(pd.Series.mean)
stds = to_cluster.apply(pd.Series.std)
to_cluster_norm = (to_cluster - means) / stds
clustered = acquisition_params.copy()

kmeans = KMeans(n_clusters=10, random_state=0).fit(to_cluster_norm)
clustered["KMeans"] = kmeans.labels_
dbscan = DBSCAN(eps=0.3, min_samples=2, metric="cosine").fit(to_cluster_norm)
clustered["DBSCAN"] = dbscan.labels_

for col in to_cluster_norm:
    g = sns.histplot(
        x=clustered[col],
        hue=clustered["KMeans"].astype(str),
        hue_order=np.sort(clustered["KMeans"].unique()).astype(str),
        multiple="stack",
        kde=True,
        stat="percent",
    )
    g.set_title(f"{col} : K-Means")
    plt.show()
    plt.close()

    g = sns.histplot(
        x=clustered[col],
        hue=clustered["DBSCAN"].astype(str),
        hue_order=np.sort(clustered["DBSCAN"].unique()).astype(str),
        multiple="stack",
        kde=True,
        stat="percent",
    )
    g.set_title(f"{col} : DBSCAN")
    plt.show()
    plt.close()<|MERGE_RESOLUTION|>--- conflicted
+++ resolved
@@ -262,11 +262,7 @@
     plt.close()
 
 display_markdown("Performance when trained on all training locations.")
-<<<<<<< HEAD
-res_grouped_all = results.query(
-=======
-res_grouped = results_seg.query(
->>>>>>> 7aefe71d
+res_grouped_all = results_seg.query(
     "version == 'best' & before_therapy & postprocessed & network == 'UNet2D'"
     + " & name != 'combined_models' & train_location == 'all'"
 ).groupby(["normalization", "do_batch_normalization"])
@@ -278,11 +274,7 @@
 display_dataframe(mean_median_df)
 
 display_markdown("All training locations except all.")
-<<<<<<< HEAD
-res_grouped_not_all = results.query(
-=======
-res_grouped = results_seg.query(
->>>>>>> 7aefe71d
+res_grouped_not_all = results_seg.query(
     "version == 'best' & before_therapy & postprocessed & network == 'UNet2D'"
     + " & name != 'combined_models' & train_location != 'all'"
 ).groupby(["normalization", "do_batch_normalization", "external"])
