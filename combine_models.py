--- conflicted
+++ resolved
@@ -21,14 +21,10 @@
         out_path = e.output_path
         result_path = out_path / 'results_test_final-postprocessed'
         result_file = result_path / 'evaluation-mean-results_test_final-postprocessed.csv'
-<<<<<<< HEAD
-        results = pd.read_csv(result_file)
+        results = pd.read_csv(result_file, sep=';')
         assert results.shape[0] > 0, f'The result file is empty ({result_file})'
         print(result_file)
         print(results)
-=======
-        results = pd.read_csv(result_file, sep=';')
->>>>>>> c07a1e2f
         for number, r in results.iterrows():
             models.append({
                 'model' : e.name,
